use axum::{extract::State, http::StatusCode, response::IntoResponse};
use cja::jobs::Job;
use maud::html;
use sea_orm::ModelTrait;
use sqlx::Row;
use tracing::error;

use crate::{
    errors::{ServerError, ServerResult},
<<<<<<< HEAD
=======
    oauth::{self, OAuthTokenSet, TokenError},
>>>>>>> 4b68c318
    state::AppState,
};

use crate::prelude::*;

/// Fetch profile information with avatar using atrium
pub async fn fetch_profile_with_avatar(
    did: &str,
    state: &AppState,
) -> cja::Result<crate::api::ProfileDataParams> {
    use atrium_api::types::string::Did;
    use color_eyre::eyre::WrapErr;

    // Parse the DID
    let did_obj = Did::new(did.to_string())
        .map_err(|e| color_eyre::eyre::eyre!("Invalid DID format: {}", e))?;

    // Get the atrium session for this DID
    let session = state
        .atrium
        .oauth
        .restore(&did_obj)
        .await
        .wrap_err("Failed to restore atrium session")?;
    let agent = atrium_api::agent::Agent::new(session);

    // Get the profile
    let profile = agent
        .api
        .app
        .bsky
        .actor
        .get_profile(
            atrium_api::app::bsky::actor::get_profile::ParametersData {
                actor: did_obj.clone().into(),
            }
            .into(),
        )
        .await
        .wrap_err("Failed to fetch profile")?;

    let mut params = crate::api::ProfileDataParams {
        display_name: profile.data.display_name.clone(),
        avatar: None,
        description: profile.data.description.clone(),
    };

    // Extract avatar information if available
    if let Some(avatar_url) = &profile.data.avatar {
        // Avatar URL is just a URL, we need to extract the CID from it
        // Format is usually: https://cdn.bsky.app/img/avatar/plain/{did}/{cid}@jpeg
        if let Some(cid) = extract_cid_from_avatar_url(avatar_url) {
            params.avatar = Some(crate::api::ProfileAvatar {
                cid: cid.to_string(),
                mime_type: "image/jpeg".to_string(), // Default mime type
                data: None,                          // We'll fetch the data separately if needed
            });
        }
    }

    Ok(params)
}

/// Extract CID from avatar URL
fn extract_cid_from_avatar_url(url: &str) -> Option<&str> {
    // URL format: https://cdn.bsky.app/img/avatar/plain/{did}/{cid}@{format}
    let parts: Vec<&str> = url.split('/').collect();
    if parts.len() > 1 {
        let last_part = parts.last()?;
        // Remove the @format suffix
        let cid_with_format = last_part.split('@').next()?;
        Some(cid_with_format)
    } else {
        None
    }
}

/// Profile page that requires authentication
pub async fn profile(
    State(state): State<AppState>,
    crate::auth::AuthUser { user, session }: crate::auth::AuthUser,
) -> ServerResult<impl IntoResponse, StatusCode> {
<<<<<<< HEAD
    // Get all accounts for this user
    let accounts = user.find_related(Accounts).all(&state.orm).await?;
=======
    // Get all tokens for this user
    let tokens = oauth::db::get_tokens_for_user(&state, user.user_id).await?;
>>>>>>> 4b68c318

    // Start background jobs to update display names for all tokens
    // This ensures we have the latest display name data when showing the profile
    for token in &accounts {
        if let Err(err) = crate::jobs::UpdateProfileInfoJob::new(token.did.clone())
            .enqueue(state.clone(), "profile_route".to_string())
            .await
        {
            error!(
                "Failed to enqueue display name update job for DID {}: {:?}",
                token.did, err
            );
        }
    }

<<<<<<< HEAD
    if accounts.is_empty() {
=======
    if tokens.is_empty() {
>>>>>>> 4b68c318
        return Ok(empty_profile().into_response());
    }

    // Use primary token from session if available, otherwise use the first token
<<<<<<< HEAD
    let primary_account =
        if let Ok(Some(account)) = session.find_related(Accounts).one(&state.orm).await {
            account
        } else if !accounts.is_empty() {
            accounts[0].clone()
=======
    let mut primary_token =
        if let Ok(Some(token)) = session.get_primary_token(&state.db, &state).await {
            token
        } else if !tokens.is_empty() {
            tokens[0].clone()
>>>>>>> 4b68c318
        } else {
            error!("No tokens available for this user");
            return Err(ServerError(
                color_eyre::eyre::eyre!("No Bluesky accounts linked"),
                StatusCode::BAD_REQUEST,
            ));
        };
<<<<<<< HEAD

    // Display profile with all tokens
    Ok(display_profile_multi(&state, primary_account, accounts)
=======

    // Check if the primary token is expired and try to refresh it
    if primary_token.is_expired() {
        // Use our consolidated function to get a valid token
        match oauth::get_valid_token_by_did(&primary_token.did, &state).await {
            Ok(new_token) => {
                primary_token = new_token;
            }
            Err(TokenError::NeedsReauth) => {
                let params = super::AuthParams {
                    did: primary_token.did,
                    redirect_uri: None,
                    state: None,
                };
                let param_string = serde_urlencoded::to_string(&params)?;
                let redirect_url = format!("/oauth/bsky/authorize?{}", param_string);
                return Ok(axum::response::Redirect::to(&redirect_url).into_response());
            }
            Err(TokenError::Error(e)) => {
                return Err(ServerError(e, StatusCode::INTERNAL_SERVER_ERROR));
            }
        }
    }

    // Display profile with all tokens
    Ok(display_profile_multi(&state, primary_token, tokens)
>>>>>>> 4b68c318
        .await
        .into_response())
}

fn empty_profile() -> impl IntoResponse {
    use crate::components::{
        form::{Form, InputField},
        layout::Page,
        profile::FeatureCard,
        ui::{
            button::{Button, ButtonVariant, IconPosition},
            heading::Heading,
        },
    };
    use maud::Render;
    let form_content = html! {
        (InputField::new("did")
            .placeholder("Enter Bluesky handle or DID")
            .icon("fa-solid fa-user")
            .required(true))

        (Button::primary("Link Bluesky Account")
            .icon("fa-solid fa-link", IconPosition::Left)
            .button_type("submit")
            .full_width(true))
    };
    let content = html! {
        div class="max-w-3xl mx-auto bg-white rounded-2xl shadow-xl overflow-hidden text-center p-8" {
            // App logo
            div class="mb-6 flex justify-center" {
                i class="fa-solid fa-user-circle text-indigo-600 text-4xl sm:text-5xl" {}
            }

            (Heading::h1("Welcome to Your Profile!")
                .with_classes("text-center"))
            p class="text-gray-600 mb-8 text-center" {
                "You don't have any Bluesky accounts linked yet. Let's get started!"
            }

            // Auth form in a feature card style
            div class="mb-8" {
                (Form::new("/oauth/bsky/authorize", "get", form_content)
                    .extra_classes("bg-gradient-to-r from-indigo-50 to-blue-50 rounded-xl p-6 border border-dashed border-indigo-200"))
            }

            // Features section with cards
            (Heading::h3("Why link your Bluesky account?"))

            div class="grid grid-cols-1 md:grid-cols-3 gap-4 mb-8" {
                (FeatureCard::new(
                    "Profile Management",
                    "Manage your Bluesky profile with ease, including custom profile pictures",
                    "⚙️",
                    crate::components::profile::feature_card::FeatureCardColor::Blue
                ))

                (FeatureCard::new(
                    "Multiple Accounts",
                    "Link and manage multiple Bluesky accounts in one place",
                    "👥",
                    crate::components::profile::feature_card::FeatureCardColor::Indigo
                ))

                (FeatureCard::new(
                    "Authentication",
                    "Seamless authentication with your Bluesky identity",
                    "🔐",
                    crate::components::profile::feature_card::FeatureCardColor::Purple
                ))
            }

            // Footer links
            div class="mt-8 pt-4 border-t border-gray-200 flex justify-center gap-4" {
                (Button::new("Back to Home")
                    .variant(ButtonVariant::Link)
                    .href("/")
                    .icon("fa-solid fa-home", IconPosition::Left))

                span class="text-gray-300 self-center" { "|" }

                (Button::new("Try Different Login")
                    .variant(ButtonVariant::Link)
                    .href("/login")
                    .icon("fa-solid fa-sign-in-alt", IconPosition::Left))
            }
        }
    };

    Page::new("Your Profile - pfp.blue".to_string(), Box::new(content))
        .render()
        .into_response()
}

/// Display profile information with multiple linked accounts
async fn display_profile_multi(
    state: &AppState,
    primary_account: crate::orm::accounts::Model,
    all_accounts: Vec<crate::orm::accounts::Model>,
) -> maud::Markup {
    use crate::components::{
        layout::Page,
        ui::{
            account_dropdown::AccountDropdown,
            button::{Button, ButtonVariant, IconPosition},
            heading::Heading,
        },
    };
    use maud::Render;

    // Queue a job to update the handle in the background
    if let Err(err) = crate::jobs::UpdateProfileInfoJob::new(primary_account.did.clone())
        .enqueue(state.clone(), "display_profile_multi".to_string())
        .await
    {
        error!(
            "Failed to enqueue display name update job for display: {:?}",
            err
        );
    }

    // Fetch profile data with avatar using atrium
    let profile_info = match fetch_profile_with_avatar(&primary_account.did, state).await {
        Ok(info) => info,
        Err(e) => {
            error!("Failed to fetch profile info: {:?}", e);
            // Create default profile info with just the DID
            crate::api::ProfileDataParams {
                display_name: None,
                avatar: None,
                description: None,
            }
        }
    };

    // Extract information for display
    let display_name = profile_info
        .display_name
        .unwrap_or_else(|| primary_account.did.clone());
    // We don't need handle anymore since we use display_name

    // Extract avatar information and encode as base64 if available
    let _avatar_blob_cid = profile_info.avatar.as_ref().map(|a| a.cid.clone());

    // Fetch avatar blob data if we have a CID
    let avatar_base64 = if let Some(avatar) = &profile_info.avatar {
        match crate::routes::bsky::fetch_blob_by_cid(&primary_account.did, &avatar.cid, state).await
        {
            Ok(data) => Some(format!(
                "data:{};base64,{}",
                avatar.mime_type,
                base64::Engine::encode(&base64::engine::general_purpose::STANDARD, &data)
            )),
            Err(e) => {
                error!("Failed to fetch avatar blob: {:?}", e);
                None
            }
        }
    } else {
        None
    };

    // Create profile display content
    let content = html! {
        div class="w-full md:max-w-3xl md:mx-auto bg-white overflow-hidden md:rounded-2xl md:shadow-xl" {
            // Include the wavy header inline with the profile content
            div class="relative" {
                // The curved header background
                div class="relative h-32 sm:h-40 md:h-48 bg-gradient-to-r from-blue-500 to-indigo-600" {
                    div class="absolute left-0 right-0 bottom-0" {
                        (maud::PreEscaped(r#"<svg xmlns="http://www.w3.org/2000/svg" viewBox="0 0 1440 100" class="w-full h-16 sm:h-20 fill-white"><path d="M0,64L80,69.3C160,75,320,85,480,80C640,75,800,53,960,42.7C1120,32,1280,32,1360,32L1440,32L1440,100L1360,100C1280,100,1120,100,960,100C800,100,640,100,480,100C320,100,160,100,80,100L0,100Z"></path></svg>"#))
                    }

                    // Logo on the right side of the header
                    div class="absolute top-4 right-4 sm:right-6" {
                        (crate::static_assets::logo_img("w-12 h-12 sm:w-16 sm:h-16 shadow-md rounded-full border-2 border-white bg-white"))
                    }
                }
            }

            // Profile content - positioned to overlap slightly with the wave
            div class="px-4 sm:px-6 py-6 sm:py-8 -mt-16 sm:-mt-20 relative z-10" {
                // Avatar and name section
                div class="flex flex-col md:flex-row items-center mb-6 md:mb-8" {
                    // Avatar with playful border - smaller on mobile
                    div class="relative mb-3 md:mb-0 md:mr-6" {
                        @if let Some(img_src) = &avatar_base64 {
                            div class="rounded-full w-28 h-28 sm:w-32 sm:h-32 md:w-36 md:h-36 border-4 border-white shadow-lg overflow-hidden bg-white" {
                                img src=(img_src) alt="Profile Picture" class="w-full h-full object-cover" {}
                            }
                        } @else {
                            div class="rounded-full w-28 h-28 sm:w-32 sm:h-32 md:w-36 md:h-36 border-4 border-white shadow-lg overflow-hidden bg-gradient-to-br from-blue-300 to-indigo-300 flex items-center justify-center text-white font-bold" {
                                "No Image"
                            }
                        }
                        // Fun decorative element - smaller on mobile
                        div class="absolute -bottom-2 -right-2 w-8 h-8 sm:w-10 sm:h-10 rounded-full bg-yellow-400 shadow-md border-2 border-white flex items-center justify-center text-white text-lg sm:text-xl" {
                            "👋"
                        }
                    }

                    // Profile info - adapt font sizes for mobile
                    div class="text-center md:text-left max-w-full overflow-hidden" {
                        h1 class="text-2xl sm:text-3xl md:text-4xl font-bold mb-2 md:mb-3 text-gray-800 truncate" title=(primary_account.did) { (display_name) }
                        @if let Some(handle) = &primary_account.handle {
                            p class="text-md text-gray-500" { "@" (handle) }
                        }
                        // We just display the display name now, no need to show handle separately
                        // DID is shown as a tooltip on the display name instead of directly

                        // Remove decorative badge pills as they don't convey meaningful information
                    }
                }

                // Non-functional tabs removed - we'll implement real tabs when they have functionality

                // Authentication status section removed for production - only show user-facing info

                // Account section header - account dropdown moved to footer
                div class="mb-6 md:mb-8 flex flex-col items-center" {
                    (Heading::h3("Your Bluesky Account"))
                }

                // Raw profile data section removed for production

                // Profile Picture Progress feature
                div class="mb-6 md:mb-8" {
                    (Heading::h3("Profile Picture Progress"))
                    div class="bg-indigo-50 rounded-lg sm:rounded-xl p-4 sm:p-5 border border-indigo-200" {
                        p class="text-gray-700 mb-4 text-sm sm:text-base" {
                            "This feature automatically updates your profile picture to show progress from your display name. "
                            "Use a fraction (e.g. 3/10) or percentage (e.g. 30%) in your display name, and we'll visualize it!"
                        }

                        // Get profile progress settings for this token
                        @let progress_enabled = match sqlx::query(
                            r#"
                            SELECT p.enabled FROM profile_picture_progress p
                            JOIN oauth_tokens t ON p.token_id = t.id
                            WHERE t.did = $1
                            "#
                        ).bind(&primary_account.did)
                          .fetch_optional(&state.db)
                          .await {
                            Ok(Some(row)) => {
                                let enabled: bool = row.get("enabled");
                                enabled
                            },
                            _ => false,
                        };

                        // Profile Progress Feature Status with Button
                        div class="mb-4 p-3 sm:p-4 bg-white rounded-lg shadow-sm" {
                            // Feature description and current status
                            div class="flex flex-col sm:flex-row sm:justify-between sm:items-center mb-3 gap-2" {
                                div class="flex-1" {
                                    p class="font-medium text-gray-900 text-sm sm:text-base" { "Profile Picture Progress Visualization" }
                                    p class="text-xs sm:text-sm text-gray-500 mt-1" {
                                        "This feature automatically updates your profile picture to show progress from your display name."
                                    }
                                }

                                // Status indicator
                                div class="sm:ml-4 flex-shrink-0" {
                                    @if progress_enabled {
                                        span class="inline-flex items-center px-2.5 py-0.5 rounded-full text-xs font-medium bg-green-100 text-green-800" {
                                            "Enabled"
                                        }
                                    } @else {
                                        span class="inline-flex items-center px-2.5 py-0.5 rounded-full text-xs font-medium bg-gray-100 text-gray-800" {
                                            "Disabled"
                                        }
                                    }
                                }
                            }

                            // Form with single button
                            form action="/profile_progress/toggle" method="post" class="mt-2" {
                                input type="hidden" name="did" value=(primary_account.did) {}

                                @if progress_enabled {
                                    // When enabled, show a button to disable
                                    (Button::primary("Disable Progress Visualization")
                                        .button_type("submit")
                                        .variant(ButtonVariant::Secondary)
                                        .full_width(true))
                                } @else {
                                    // When disabled, show a button to enable with explanation
                                    input type="hidden" name="enabled" value="true" {}
                                    (Button::primary("Enable & Save Current Profile Picture")
                                        .button_type("submit")
                                        .full_width(true))
                                }
                            }
                        }

                        // Original profile picture display (only if feature is enabled)
                        @if progress_enabled {
                            div class="p-3 sm:p-4 bg-white rounded-lg shadow-sm" {
                                p class="font-medium text-gray-900 mb-2 text-sm sm:text-base" { "Base Profile Picture" }
                                p class="text-xs sm:text-sm text-gray-500 mb-3" { "When you enable this feature, your current profile picture is saved as the base for progress visualization." }

                                div class="flex flex-wrap items-center gap-4 justify-center sm:justify-start" {
                                    // Display the current profile picture
                                    @if let Some(img_src) = &avatar_base64 {
                                        div class="w-14 h-14 sm:w-16 sm:h-16 rounded-full overflow-hidden bg-white" {
                                            img src=(img_src) alt="Current Profile Picture" class="w-full h-full object-cover" {}
                                        }
                                    }

                                    // If we have an original profile picture saved, display it too
                                    @if let Ok(original_blob) = crate::jobs::helpers::get_original_profile_picture(state, &primary_account).await {
                                        @if let Some(blob_ref) = original_blob.get("ref") {
                                            @if let Some(cid) = blob_ref.get("$link").and_then(|l| l.as_str()) {
                                                @if let Ok(data) = crate::routes::bsky::fetch_blob_by_cid(&primary_account.did, cid, state).await {
                                                    @let mime_type = original_blob.get("mimeType").and_then(|m| m.as_str()).unwrap_or("image/jpeg");
                                                    @let base64_data = base64::Engine::encode(&base64::engine::general_purpose::STANDARD, &data);
                                                    @let img_src = format!("data:{};base64,{}", mime_type, base64_data);

                                                    div class="flex flex-col items-center" {
                                                        div class="w-14 h-14 sm:w-16 sm:h-16 rounded-full overflow-hidden border-2 border-green-200 bg-white" {
                                                            img src=(img_src) alt="Base Profile Picture" class="w-full h-full object-cover" {}
                                                        }
                                                        p class="text-xs text-gray-600 mt-1" { "Base Image" }
                                                    }
                                                }
                                            }
                                        }
                                    }
                                }
                            }
                        }

                        // Show how to format display name
                        div class="mt-3 sm:mt-4 p-3 sm:p-4 bg-white rounded-lg shadow-sm" {
                            p class="font-medium text-gray-900 mb-2 text-sm sm:text-base" { "How to format your display name" }
                            div class="space-y-2 text-xs sm:text-sm text-gray-600" {
                                p { "Your current display name: "
                                    strong class="break-all" { (display_name) }
                                }
                                p { "To show progress, add one of these patterns to your display name:" }
                                ul class="list-disc list-inside ml-0 sm:ml-2 space-y-1" {
                                    li { "Fraction: " code class="bg-gray-100 px-1 text-xs" { "My Name 3/10" } " — Shows 30% progress" }
                                    li { "Percentage: " code class="bg-gray-100 px-1 text-xs" { "My Name 30%" } " — Shows 30% progress" }
                                    li { "Decimal: " code class="bg-gray-100 px-1 text-xs" { "My Name 30.5%" } " — Shows 30.5% progress" }
                                }
                            }
                        }
                    }
                }

                // Footer navigation with account switcher
                div class="flex flex-wrap justify-center gap-3 sm:gap-4 pt-3 sm:pt-4 mt-2 border-t border-gray-200" {
                    // Home button
                    (Button::new("Home")
                        .variant(ButtonVariant::Link)
                        .href("/")
                        .icon("fa-solid fa-home", IconPosition::Left))

                    // Account dropdown in the footer
                    (AccountDropdown::new(all_accounts.clone(), primary_account, "/me"))
                }
            }
        }
    };

    // Use the Page struct to wrap the content without additional header
    Page::new(
        format!("{} - Bluesky Profile - pfp.blue", display_name),
        Box::new(content),
    )
    .render()
}<|MERGE_RESOLUTION|>--- conflicted
+++ resolved
@@ -7,10 +7,6 @@
 
 use crate::{
     errors::{ServerError, ServerResult},
-<<<<<<< HEAD
-=======
-    oauth::{self, OAuthTokenSet, TokenError},
->>>>>>> 4b68c318
     state::AppState,
 };
 
@@ -93,89 +89,43 @@
     State(state): State<AppState>,
     crate::auth::AuthUser { user, session }: crate::auth::AuthUser,
 ) -> ServerResult<impl IntoResponse, StatusCode> {
-<<<<<<< HEAD
     // Get all accounts for this user
     let accounts = user.find_related(Accounts).all(&state.orm).await?;
-=======
-    // Get all tokens for this user
-    let tokens = oauth::db::get_tokens_for_user(&state, user.user_id).await?;
->>>>>>> 4b68c318
 
     // Start background jobs to update display names for all tokens
     // This ensures we have the latest display name data when showing the profile
-    for token in &accounts {
-        if let Err(err) = crate::jobs::UpdateProfileInfoJob::new(token.did.clone())
+    for account in &accounts {
+        if let Err(err) = crate::jobs::UpdateProfileInfoJob::new(account.did.clone())
             .enqueue(state.clone(), "profile_route".to_string())
             .await
         {
             error!(
                 "Failed to enqueue display name update job for DID {}: {:?}",
-                token.did, err
+                account.did, err
             );
         }
     }
 
-<<<<<<< HEAD
     if accounts.is_empty() {
-=======
-    if tokens.is_empty() {
->>>>>>> 4b68c318
         return Ok(empty_profile().into_response());
     }
 
     // Use primary token from session if available, otherwise use the first token
-<<<<<<< HEAD
     let primary_account =
         if let Ok(Some(account)) = session.find_related(Accounts).one(&state.orm).await {
             account
         } else if !accounts.is_empty() {
             accounts[0].clone()
-=======
-    let mut primary_token =
-        if let Ok(Some(token)) = session.get_primary_token(&state.db, &state).await {
-            token
-        } else if !tokens.is_empty() {
-            tokens[0].clone()
->>>>>>> 4b68c318
         } else {
-            error!("No tokens available for this user");
+            error!("No accounts available for this user");
             return Err(ServerError(
                 color_eyre::eyre::eyre!("No Bluesky accounts linked"),
                 StatusCode::BAD_REQUEST,
             ));
         };
-<<<<<<< HEAD
-
-    // Display profile with all tokens
+
+    // Display profile with all accounts
     Ok(display_profile_multi(&state, primary_account, accounts)
-=======
-
-    // Check if the primary token is expired and try to refresh it
-    if primary_token.is_expired() {
-        // Use our consolidated function to get a valid token
-        match oauth::get_valid_token_by_did(&primary_token.did, &state).await {
-            Ok(new_token) => {
-                primary_token = new_token;
-            }
-            Err(TokenError::NeedsReauth) => {
-                let params = super::AuthParams {
-                    did: primary_token.did,
-                    redirect_uri: None,
-                    state: None,
-                };
-                let param_string = serde_urlencoded::to_string(&params)?;
-                let redirect_url = format!("/oauth/bsky/authorize?{}", param_string);
-                return Ok(axum::response::Redirect::to(&redirect_url).into_response());
-            }
-            Err(TokenError::Error(e)) => {
-                return Err(ServerError(e, StatusCode::INTERNAL_SERVER_ERROR));
-            }
-        }
-    }
-
-    // Display profile with all tokens
-    Ok(display_profile_multi(&state, primary_token, tokens)
->>>>>>> 4b68c318
         .await
         .into_response())
 }
